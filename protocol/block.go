--- conflicted
+++ resolved
@@ -5,22 +5,12 @@
 	"fmt"
 	"time"
 
-<<<<<<< HEAD
-	//	"github.com/blockchain/crypto/ed25519"
-=======
-	"github.com/bytom/crypto/ed25519"
->>>>>>> f004c70d
 	"github.com/bytom/errors"
 	"github.com/bytom/log"
 	"github.com/bytom/protocol/bc"
 	"github.com/bytom/protocol/bc/legacy"
 	"github.com/bytom/protocol/state"
 	"github.com/bytom/protocol/validation"
-<<<<<<< HEAD
-	//	"github.com/blockchain/protocol/vm/vmutil"
-=======
-	"github.com/bytom/protocol/vm/vmutil"
->>>>>>> f004c70d
 )
 
 // maxBlockTxs limits the number of transactions
@@ -47,7 +37,7 @@
 // GetBlock returns the block at the given height, if there is one,
 // otherwise it returns an error.
 func (c *Chain) GetBlock(ctx context.Context, height uint64) (*legacy.Block, error) {
-	return c.store.GetBlock(height)
+	return c.store.GetBlock(ctx, height)
 }
 
 // GenerateBlock generates a valid, but unsigned, candidate block from
@@ -226,41 +216,10 @@
 	c.state.cond.Broadcast()
 }
 
-<<<<<<< HEAD
 func NewInitialBlock(timestamp time.Time) (*legacy.Block, error) {
 	// TODO(kr): move this into a lower-level package (e.g. chain/protocol/bc)
 	// so that other packages (e.g. chain/protocol/validation) unit tests can
 	// call this function.
-=======
-// ValidateBlockForSig performs validation on an incoming _unsigned_
-// block in preparation for signing it. By definition it does not
-// execute the consensus program.
-func (c *Chain) ValidateBlockForSig(ctx context.Context, block *legacy.Block) error {
-	var prev *legacy.Block
-
-	if block.Height > 1 {
-		var err error
-		prev, err = c.GetBlock(ctx, block.Height-1)
-		if err != nil {
-			return errors.Wrap(err, "getting previous block")
-		}
-	}
-
-	err := validation.ValidateBlock(legacy.MapBlock(block), legacy.MapBlock(prev), c.InitialBlockHash, c.ValidateTx)
-	return errors.Sub(ErrBadBlock, err)
-}
-
-func NewInitialBlock(pubkeys []ed25519.PublicKey, nSigs int, timestamp time.Time) (*legacy.Block, error) {
-	// TODO(kr): move this into a lower-level package (e.g. chain/protocol/bc)
-	// so that other packages (e.g. chain/protocol/validation) unit tests can
-	// call this function.
-
-	script, err := vmutil.BlockMultiSigProgram(pubkeys, nSigs)
-	if err != nil {
-		return nil, err
-	}
-
->>>>>>> f004c70d
 	root, err := bc.MerkleRoot(nil) // calculate the zero value of the tx merkle root
 	if err != nil {
 		return nil, errors.Wrap(err, "calculating zero value of tx merkle root")
@@ -273,10 +232,6 @@
 			TimestampMS: bc.Millis(timestamp),
 			BlockCommitment: legacy.BlockCommitment{
 				TransactionsMerkleRoot: root,
-<<<<<<< HEAD
-=======
-				ConsensusProgram:       script,
->>>>>>> f004c70d
 			},
 		},
 	}
