package protocol

import (
	log "github.com/sirupsen/logrus"

	"github.com/bytom/errors"
	"github.com/bytom/protocol/bc"
	"github.com/bytom/protocol/bc/types"
	"github.com/bytom/protocol/state"
	"github.com/bytom/protocol/validation"
)

var (
	// ErrBadBlock is returned when a block is invalid.
	ErrBadBlock = errors.New("invalid block")

	// ErrBadStateRoot is returned when the computed assets merkle root
	// disagrees with the one declared in a block header.
	ErrBadStateRoot = errors.New("invalid state merkle root")
)

// BlockExist check is a block in chain or orphan
func (c *Chain) BlockExist(hash *bc.Hash) bool {
	return c.index.BlockExist(hash) || c.orphanManage.BlockExist(hash)
}

// GetBlockByHash return a block by given hash
func (c *Chain) GetBlockByHash(hash *bc.Hash) (*types.Block, error) {
	return c.store.GetBlock(hash)
}

// GetBlockByHeight return a block by given height
func (c *Chain) GetBlockByHeight(height uint64) (*types.Block, error) {
	node := c.index.NodeByHeight(height)
	if node == nil {
		return nil, errors.New("can't find block in given hight")
	}
	return c.store.GetBlock(&node.Hash)
}

func (c *Chain) connectBlock(block *types.Block) (err error) {
	bcBlock := types.MapBlock(block)
	if bcBlock.TransactionStatus, err = c.store.GetTransactionStatus(&bcBlock.ID); err != nil {
		return err
	}

	utxoView := state.NewUtxoViewpoint()
	if err := c.store.GetTransactionsUtxo(utxoView, bcBlock.Transactions); err != nil {
		return err
	}
	if err := utxoView.ApplyBlock(bcBlock, bcBlock.TransactionStatus); err != nil {
		return err
	}

	node := c.index.GetNode(&bcBlock.ID)
	if err := c.setState(node, utxoView); err != nil {
		return err
	}

	for _, tx := range block.Transactions {
		c.txPool.RemoveTransaction(&tx.Tx.ID)
	}
	return nil
}

func (c *Chain) calcReorganizeNodes(node *state.BlockNode) ([]*state.BlockNode, []*state.BlockNode) {
	var attachNodes []*state.BlockNode
	var detachNodes []*state.BlockNode

	attachIter := node
	for c.index.NodeByHeight(attachIter.Height) != attachIter {
		attachNodes = append([]*state.BlockNode{attachIter}, attachNodes...)
		attachIter = attachIter.Parent
	}

	detachIter := c.bestNode
	for detachIter != attachIter {
		detachNodes = append(detachNodes, detachIter)
		detachIter = detachIter.Parent
	}
	return attachNodes, detachNodes
}

func (c *Chain) reorganizeChain(node *state.BlockNode) error {
	attachNodes, detachNodes := c.calcReorganizeNodes(node)
	utxoView := state.NewUtxoViewpoint()

	for _, detachNode := range detachNodes {
		b, err := c.store.GetBlock(&detachNode.Hash)
		if err != nil {
			return err
		}

		detachBlock := types.MapBlock(b)
		if err := c.store.GetTransactionsUtxo(utxoView, detachBlock.Transactions); err != nil {
			return err
		}
		txStatus, err := c.GetTransactionStatus(&detachBlock.ID)
		if err != nil {
			return err
		}
		if err := utxoView.DetachBlock(detachBlock, txStatus); err != nil {
			return err
		}
<<<<<<< HEAD
		log.WithFields(log.Fields{"height": detachBlock.Height, "hash": detachBlock.ID.String()}).Info("Detach from mainchain")
=======

		log.WithFields(log.Fields{"height": node.Height, "hash": node.Hash.String()}).Debug("detach from mainchain")
>>>>>>> 3407cdab
	}

	for _, attachNode := range attachNodes {
		b, err := c.store.GetBlock(&attachNode.Hash)
		if err != nil {
			return err
		}

		attachBlock := types.MapBlock(b)
		if err := c.store.GetTransactionsUtxo(utxoView, attachBlock.Transactions); err != nil {
			return err
		}
		txStatus, err := c.GetTransactionStatus(&attachBlock.ID)
		if err != nil {
			return err
		}
		if err := utxoView.ApplyBlock(attachBlock, txStatus); err != nil {
			return err
		}
<<<<<<< HEAD
		log.WithFields(log.Fields{"height": attachBlock.Height, "hash": attachBlock.ID.String()}).Info("Attach from mainchain")
=======

		log.WithFields(log.Fields{"height": node.Height, "hash": node.Hash.String()}).Debug("attach from mainchain")
>>>>>>> 3407cdab
	}

	return c.setState(node, utxoView)
}

// SaveBlock will validate and save block into storage
func (c *Chain) saveBlock(block *types.Block) error {
	bcBlock := types.MapBlock(block)
	parent := c.index.GetNode(&block.PreviousBlockHash)

	if err := validation.ValidateBlock(bcBlock, parent); err != nil {
		return errors.Sub(ErrBadBlock, err)
	}
	if err := c.store.SaveBlock(block, bcBlock.TransactionStatus); err != nil {
		return err
	}

	c.orphanManage.Delete(&bcBlock.ID)
	node, err := state.NewBlockNode(&block.BlockHeader, parent)
	if err != nil {
		return err
	}

	c.index.AddNode(node)
	return nil
}

func (c *Chain) saveSubBlock(block *types.Block) *types.Block {
	blockHash := block.Hash()
	prevOrphans, ok := c.orphanManage.GetPrevOrphans(&blockHash)
	if !ok {
		return block
	}

	bestBlock := block
	for _, prevOrphan := range prevOrphans {
		orphanBlock, ok := c.orphanManage.Get(prevOrphan)
		if !ok {
			log.WithFields(log.Fields{"hash": prevOrphan.String()}).Warning("saveSubBlock fail to get block from orphanManage")
			continue
		}
		if err := c.saveBlock(orphanBlock); err != nil {
			log.WithFields(log.Fields{"hash": prevOrphan.String(), "height": orphanBlock.Height}).Warning("saveSubBlock fail to save block")
			continue
		}

		if subBestBlock := c.saveSubBlock(orphanBlock); subBestBlock.Height > bestBlock.Height {
			bestBlock = subBestBlock
		}
	}
	return bestBlock
}

type processBlockResponse struct {
	isOrphan bool
	err      error
}

type processBlockMsg struct {
	block *types.Block
	reply chan processBlockResponse
}

// ProcessBlock is the entry for chain update
func (c *Chain) ProcessBlock(block *types.Block) (bool, error) {
	reply := make(chan processBlockResponse, 1)
	c.processBlockCh <- &processBlockMsg{block: block, reply: reply}
	response := <-reply
	return response.isOrphan, response.err
}

func (c *Chain) blockProcesser() {
	for msg := range c.processBlockCh {
		isOrphan, err := c.processBlock(msg.block)
		msg.reply <- processBlockResponse{isOrphan: isOrphan, err: err}
	}
}

// ProcessBlock is the entry for handle block insert
func (c *Chain) processBlock(block *types.Block) (bool, error) {
	blockHash := block.Hash()
	if c.BlockExist(&blockHash) {
<<<<<<< HEAD
		log.WithField("hash", blockHash.String()).Info("Skip process due to block already been handled")
		return c.orphanManage.BlockExist(&blockHash), nil
	}
	if !c.store.BlockExist(&block.PreviousBlockHash) {
		log.WithField("hash", blockHash.String()).Info("Add block to orphan manage")
=======
		log.WithFields(log.Fields{"hash": blockHash.String(), "height": block.Height}).Info("block has been processed")
		return c.orphanManage.BlockExist(&blockHash), nil
	}

	if parent := c.index.GetNode(&block.PreviousBlockHash); parent == nil {
>>>>>>> 3407cdab
		c.orphanManage.Add(block)
		return true, nil
	}

	if err := c.saveBlock(block); err != nil {
		return false, err
	}

	bestBlock := c.saveSubBlock(block)
	bestBlockHash := bestBlock.Hash()
	bestNode := c.index.GetNode(&bestBlockHash)

<<<<<<< HEAD
	if bestNode.parent == bestMainChain {
		log.WithField("hash", blockHash.String()).Info("Start to append block to the tail of mainchain")
		return false, c.connectBlock(bestBlock)
	}

	if bestNode.height > bestMainChain.height && bestNode.workSum.Cmp(bestMainChain.workSum) >= 0 {
		log.WithField("hash", blockHash.String()).Info("Start to reorganize mainchain")
		return false, c.reorganizeChain(bestBlock)
=======
	if bestNode.Parent == c.bestNode {
		log.Debug("append block to the end of mainchain")
		return false, c.connectBlock(bestBlock)
	}

	if bestNode.Height > c.bestNode.Height && bestNode.WorkSum.Cmp(c.bestNode.WorkSum) >= 0 {
		log.Debug("start to reorganize chain")
		return false, c.reorganizeChain(bestNode)
>>>>>>> 3407cdab
	}
	return false, nil
}<|MERGE_RESOLUTION|>--- conflicted
+++ resolved
@@ -102,12 +102,8 @@
 		if err := utxoView.DetachBlock(detachBlock, txStatus); err != nil {
 			return err
 		}
-<<<<<<< HEAD
-		log.WithFields(log.Fields{"height": detachBlock.Height, "hash": detachBlock.ID.String()}).Info("Detach from mainchain")
-=======
 
 		log.WithFields(log.Fields{"height": node.Height, "hash": node.Hash.String()}).Debug("detach from mainchain")
->>>>>>> 3407cdab
 	}
 
 	for _, attachNode := range attachNodes {
@@ -127,12 +123,8 @@
 		if err := utxoView.ApplyBlock(attachBlock, txStatus); err != nil {
 			return err
 		}
-<<<<<<< HEAD
-		log.WithFields(log.Fields{"height": attachBlock.Height, "hash": attachBlock.ID.String()}).Info("Attach from mainchain")
-=======
 
 		log.WithFields(log.Fields{"height": node.Height, "hash": node.Hash.String()}).Debug("attach from mainchain")
->>>>>>> 3407cdab
 	}
 
 	return c.setState(node, utxoView)
@@ -215,19 +207,11 @@
 func (c *Chain) processBlock(block *types.Block) (bool, error) {
 	blockHash := block.Hash()
 	if c.BlockExist(&blockHash) {
-<<<<<<< HEAD
-		log.WithField("hash", blockHash.String()).Info("Skip process due to block already been handled")
-		return c.orphanManage.BlockExist(&blockHash), nil
-	}
-	if !c.store.BlockExist(&block.PreviousBlockHash) {
-		log.WithField("hash", blockHash.String()).Info("Add block to orphan manage")
-=======
 		log.WithFields(log.Fields{"hash": blockHash.String(), "height": block.Height}).Info("block has been processed")
 		return c.orphanManage.BlockExist(&blockHash), nil
 	}
 
 	if parent := c.index.GetNode(&block.PreviousBlockHash); parent == nil {
->>>>>>> 3407cdab
 		c.orphanManage.Add(block)
 		return true, nil
 	}
@@ -240,16 +224,7 @@
 	bestBlockHash := bestBlock.Hash()
 	bestNode := c.index.GetNode(&bestBlockHash)
 
-<<<<<<< HEAD
-	if bestNode.parent == bestMainChain {
-		log.WithField("hash", blockHash.String()).Info("Start to append block to the tail of mainchain")
-		return false, c.connectBlock(bestBlock)
-	}
-
-	if bestNode.height > bestMainChain.height && bestNode.workSum.Cmp(bestMainChain.workSum) >= 0 {
-		log.WithField("hash", blockHash.String()).Info("Start to reorganize mainchain")
-		return false, c.reorganizeChain(bestBlock)
-=======
+
 	if bestNode.Parent == c.bestNode {
 		log.Debug("append block to the end of mainchain")
 		return false, c.connectBlock(bestBlock)
@@ -258,7 +233,6 @@
 	if bestNode.Height > c.bestNode.Height && bestNode.WorkSum.Cmp(c.bestNode.WorkSum) >= 0 {
 		log.Debug("start to reorganize chain")
 		return false, c.reorganizeChain(bestNode)
->>>>>>> 3407cdab
 	}
 	return false, nil
 }