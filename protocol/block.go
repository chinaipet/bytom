package protocol

import (
	log "github.com/sirupsen/logrus"

	"github.com/bytom/errors"
	"github.com/bytom/protocol/bc"
	"github.com/bytom/protocol/bc/types"
	"github.com/bytom/protocol/state"
	"github.com/bytom/protocol/validation"
)

var (
	// ErrBadBlock is returned when a block is invalid.
	ErrBadBlock = errors.New("invalid block")
	// ErrBadStateRoot is returned when the computed assets merkle root
	// disagrees with the one declared in a block header.
	ErrBadStateRoot = errors.New("invalid state merkle root")
)

// BlockExist check is a block in chain or orphan
func (c *Chain) BlockExist(hash *bc.Hash) bool {
	return c.index.BlockExist(hash) || c.orphanManage.BlockExist(hash)
}

// GetBlockByHash return a block by given hash
func (c *Chain) GetBlockByHash(hash *bc.Hash) (*types.Block, error) {
	return c.store.GetBlock(hash)
}

// GetBlockByHeight return a block by given height
func (c *Chain) GetBlockByHeight(height uint64) (*types.Block, error) {
	node := c.index.NodeByHeight(height)
	if node == nil {
		return nil, errors.New("can't find block in given hight")
	}
	return c.store.GetBlock(&node.Hash)
}

<<<<<<< HEAD
=======
func (c *Chain) calcReorganizeNodes(node *state.BlockNode) ([]*state.BlockNode, []*state.BlockNode) {
	var attachNodes []*state.BlockNode
	var detachNodes []*state.BlockNode

	attachNode := node
	for c.index.NodeByHeight(attachNode.Height) != attachNode {
		attachNodes = append([]*state.BlockNode{attachNode}, attachNodes...)
		attachNode = attachNode.Parent
	}

	detachNode := c.bestNode
	for detachNode != attachNode {
		detachNodes = append(detachNodes, detachNode)
		detachNode = detachNode.Parent
	}
	return attachNodes, detachNodes
}

>>>>>>> 15ef4985
func (c *Chain) connectBlock(block *types.Block) (err error) {
	bcBlock := types.MapBlock(block)
	if bcBlock.TransactionStatus, err = c.store.GetTransactionStatus(&bcBlock.ID); err != nil {
		return err
	}

	utxoView := state.NewUtxoViewpoint()
	if err := c.store.GetTransactionsUtxo(utxoView, bcBlock.Transactions); err != nil {
		return err
	}
	if err := utxoView.ApplyBlock(bcBlock, bcBlock.TransactionStatus); err != nil {
		return err
	}

	node := c.index.GetNode(&bcBlock.ID)
	if err := c.setState(node, utxoView); err != nil {
		return err
	}

	for _, tx := range block.Transactions {
		c.txPool.RemoveTransaction(&tx.Tx.ID)
	}
	return nil
}

<<<<<<< HEAD
func (c *Chain) getReorganizeBlocks(block *types.Block) ([]*types.Block, []*types.Block) {
	attachBlocks := []*types.Block{}
	detachBlocks := []*types.Block{}
	ancestor := block

	for !c.index.InMainchain(ancestor.Hash()) {
		attachBlocks = append([]*types.Block{ancestor}, attachBlocks...)
		ancestor, _ = c.GetBlockByHash(&ancestor.PreviousBlockHash)
	}

	for d, _ := c.store.GetBlock(c.state.hash); d.Hash() != ancestor.Hash(); d, _ = c.store.GetBlock(&d.PreviousBlockHash) {
		detachBlocks = append(detachBlocks, d)
	}

	return attachBlocks, detachBlocks
}

// ReorganizeChain reorganize to longest chain
func (c *Chain) reorganizeChain(block *types.Block) error {
	attachBlocks, detachBlocks := c.getReorganizeBlocks(block)
=======
func (c *Chain) reorganizeChain(node *state.BlockNode) error {
	attachNodes, detachNodes := c.calcReorganizeNodes(node)
>>>>>>> 15ef4985
	utxoView := state.NewUtxoViewpoint()

	for _, detachNode := range detachNodes {
		b, err := c.store.GetBlock(&detachNode.Hash)
		if err != nil {
			return err
		}

		detachBlock := types.MapBlock(b)
		if err := c.store.GetTransactionsUtxo(utxoView, detachBlock.Transactions); err != nil {
			return err
		}
		txStatus, err := c.GetTransactionStatus(&detachBlock.ID)
		if err != nil {
			return err
		}
		if err := utxoView.DetachBlock(detachBlock, txStatus); err != nil {
			return err
		}

		log.WithFields(log.Fields{"height": node.Height, "hash": node.Hash.String()}).Debug("detach from mainchain")
	}

	for _, attachNode := range attachNodes {
		b, err := c.store.GetBlock(&attachNode.Hash)
		if err != nil {
			return err
		}

		attachBlock := types.MapBlock(b)
		if err := c.store.GetTransactionsUtxo(utxoView, attachBlock.Transactions); err != nil {
			return err
		}
		txStatus, err := c.GetTransactionStatus(&attachBlock.ID)
		if err != nil {
			return err
		}
		if err := utxoView.ApplyBlock(attachBlock, txStatus); err != nil {
			return err
		}

		log.WithFields(log.Fields{"height": node.Height, "hash": node.Hash.String()}).Debug("attach from mainchain")
	}

	return c.setState(node, utxoView)
}

// SaveBlock will validate and save block into storage
func (c *Chain) saveBlock(block *types.Block) error {
	bcBlock := types.MapBlock(block)
	parent := c.index.GetNode(&block.PreviousBlockHash)

	if err := validation.ValidateBlock(bcBlock, parent); err != nil {
		return errors.Sub(ErrBadBlock, err)
	}
	if err := c.store.SaveBlock(block, bcBlock.TransactionStatus); err != nil {
		return err
	}

	c.orphanManage.Delete(&bcBlock.ID)
	node, err := state.NewBlockNode(&block.BlockHeader, parent)
	if err != nil {
		return err
	}

	c.index.AddNode(node)
	return nil
}

func (c *Chain) saveSubBlock(block *types.Block) *types.Block {
	blockHash := block.Hash()
	prevOrphans, ok := c.orphanManage.GetPrevOrphans(&blockHash)
	if !ok {
		return block
	}

	bestBlock := block
	for _, prevOrphan := range prevOrphans {
		orphanBlock, ok := c.orphanManage.Get(prevOrphan)
		if !ok {
			log.WithFields(log.Fields{"hash": prevOrphan.String()}).Warning("saveSubBlock fail to get block from orphanManage")
			continue
		}
		if err := c.saveBlock(orphanBlock); err != nil {
			log.WithFields(log.Fields{"hash": prevOrphan.String(), "height": orphanBlock.Height}).Warning("saveSubBlock fail to save block")
			continue
		}

		if subBestBlock := c.saveSubBlock(orphanBlock); subBestBlock.Height > bestBlock.Height {
			bestBlock = subBestBlock
		}
	}
	return bestBlock
}

type processBlockResponse struct {
	isOrphan bool
	err      error
}

type processBlockMsg struct {
	block *types.Block
	reply chan processBlockResponse
}

// ProcessBlock is the entry for chain update
func (c *Chain) ProcessBlock(block *types.Block) (bool, error) {
	reply := make(chan processBlockResponse, 1)
	c.processBlockCh <- &processBlockMsg{block: block, reply: reply}
	response := <-reply
	return response.isOrphan, response.err
}

func (c *Chain) blockProcesser() {
	for msg := range c.processBlockCh {
		isOrphan, err := c.processBlock(msg.block)
		msg.reply <- processBlockResponse{isOrphan: isOrphan, err: err}
	}
}

// ProcessBlock is the entry for handle block insert
func (c *Chain) processBlock(block *types.Block) (bool, error) {
	blockHash := block.Hash()
	if c.BlockExist(&blockHash) {
		log.WithFields(log.Fields{"hash": blockHash.String(), "height": block.Height}).Info("block has been processed")
		return c.orphanManage.BlockExist(&blockHash), nil
	}

	if parent := c.index.GetNode(&block.PreviousBlockHash); parent == nil {
		c.orphanManage.Add(block)
		return true, nil
	}

	if err := c.saveBlock(block); err != nil {
		return false, err
	}

	bestBlock := c.saveSubBlock(block)
	bestBlockHash := bestBlock.Hash()
	bestNode := c.index.GetNode(&bestBlockHash)

	if bestNode.Parent == c.bestNode {
		log.Debug("append block to the end of mainchain")
		return false, c.connectBlock(bestBlock)
	}

	if bestNode.Height > c.bestNode.Height && bestNode.WorkSum.Cmp(c.bestNode.WorkSum) >= 0 {
		log.Debug("start to reorganize chain")
		return false, c.reorganizeChain(bestNode)
	}
	return false, nil
}<|MERGE_RESOLUTION|>--- conflicted
+++ resolved
@@ -37,8 +37,6 @@
 	return c.store.GetBlock(&node.Hash)
 }
 
-<<<<<<< HEAD
-=======
 func (c *Chain) calcReorganizeNodes(node *state.BlockNode) ([]*state.BlockNode, []*state.BlockNode) {
 	var attachNodes []*state.BlockNode
 	var detachNodes []*state.BlockNode
@@ -57,7 +55,6 @@
 	return attachNodes, detachNodes
 }
 
->>>>>>> 15ef4985
 func (c *Chain) connectBlock(block *types.Block) (err error) {
 	bcBlock := types.MapBlock(block)
 	if bcBlock.TransactionStatus, err = c.store.GetTransactionStatus(&bcBlock.ID); err != nil {
@@ -83,31 +80,8 @@
 	return nil
 }
 
-<<<<<<< HEAD
-func (c *Chain) getReorganizeBlocks(block *types.Block) ([]*types.Block, []*types.Block) {
-	attachBlocks := []*types.Block{}
-	detachBlocks := []*types.Block{}
-	ancestor := block
-
-	for !c.index.InMainchain(ancestor.Hash()) {
-		attachBlocks = append([]*types.Block{ancestor}, attachBlocks...)
-		ancestor, _ = c.GetBlockByHash(&ancestor.PreviousBlockHash)
-	}
-
-	for d, _ := c.store.GetBlock(c.state.hash); d.Hash() != ancestor.Hash(); d, _ = c.store.GetBlock(&d.PreviousBlockHash) {
-		detachBlocks = append(detachBlocks, d)
-	}
-
-	return attachBlocks, detachBlocks
-}
-
-// ReorganizeChain reorganize to longest chain
-func (c *Chain) reorganizeChain(block *types.Block) error {
-	attachBlocks, detachBlocks := c.getReorganizeBlocks(block)
-=======
 func (c *Chain) reorganizeChain(node *state.BlockNode) error {
 	attachNodes, detachNodes := c.calcReorganizeNodes(node)
->>>>>>> 15ef4985
 	utxoView := state.NewUtxoViewpoint()
 
 	for _, detachNode := range detachNodes {
