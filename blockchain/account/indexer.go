package account

import (
	"time"
	"context"
	"encoding/json"
<<<<<<< HEAD
	"time"

	"github.com/bytom/blockchain/query"
	"github.com/bytom/blockchain/signers"
	"github.com/bytom/crypto/sha3pool"
=======

>>>>>>> 94fa4ba3
	"github.com/bytom/errors"
	"github.com/bytom/protocol/bc"
	"github.com/bytom/crypto/sha3pool"
	"github.com/bytom/blockchain/query"
	"github.com/bytom/protocol/bc/legacy"
<<<<<<< HEAD
=======
	"github.com/bytom/blockchain/signers"
>>>>>>> 94fa4ba3

	chainjson "github.com/bytom/encoding/json"
)

const (
	// PinName is used to identify the pin associated with
	// the account indexer block processor.
	PinName = "account"
	// ExpirePinName is used to identify the pin associated
	// with the account control program expiration processor.
	ExpirePinName = "expire-control-programs"
	// DeleteSpentsPinName is used to identify the pin associated
	// with the processor that deletes spent account UTXOs.
	DeleteSpentsPinName = "delete-account-spents"
)

type AccountUTXOs struct {
	OutputID  []byte
	AssetID   []byte
	Amount    int64
	AccountID string
	CpIndex   int64
	Program   []byte
	Confirmed int64
	SourceID  []byte
	SourcePos int64
	RefData   []byte
	Change    bool
}

var emptyJSONObject = json.RawMessage(`{}`)

// A Saver is responsible for saving an annotated account object.
// for indexing and retrieval.
// If the Core is configured not to provide search services,
// SaveAnnotatedAccount can be a no-op.
type Saver interface {
	SaveAnnotatedAccount(context.Context, *query.AnnotatedAccount) error
}

func Annotated(a *Account) (*query.AnnotatedAccount, error) {
	aa := &query.AnnotatedAccount{
		ID:     a.ID,
		Alias:  a.Alias,
		Quorum: a.Quorum,
		Tags:   &emptyJSONObject,
	}

	tags, err := json.Marshal(a.Tags)
	if err != nil {
		return nil, err
	}
	if len(tags) > 0 {
		rawTags := json.RawMessage(tags)
		aa.Tags = &rawTags
	}

	path := signers.Path(a.Signer, signers.AccountKeySpace)
	var jsonPath []chainjson.HexBytes
	for _, p := range path {
		jsonPath = append(jsonPath, p)
	}
	for _, xpub := range a.XPubs {
		aa.Keys = append(aa.Keys, &query.AccountKey{
			RootXPub:              xpub,
			AccountXPub:           xpub.Derive(path),
			AccountDerivationPath: jsonPath,
		})
	}
	return aa, nil
}

func (m *Manager) indexAnnotatedAccount(ctx context.Context, a *Account) error {
	if m.indexer == nil {
		return nil
	}
	aa, err := Annotated(a)
	if err != nil {
		return err
	}
	return m.indexer.SaveAnnotatedAccount(ctx, aa)
}

type rawOutput struct {
	OutputID bc.Hash
	bc.AssetAmount
	ControlProgram []byte
	txHash         bc.Hash
	outputIndex    uint32
	sourceID       bc.Hash
	sourcePos      uint64
	refData        bc.Hash
}

type accountOutput struct {
	rawOutput
	AccountID string
	keyIndex  uint64
	change    bool
}

func (m *Manager) ProcessBlocks(ctx context.Context) {
	if m.pinStore == nil {
		return
	}

	go m.pinStore.ProcessBlocks(ctx, m.chain, DeleteSpentsPinName, func(ctx context.Context, b *legacy.Block) error {
		<-m.pinStore.PinWaiter(PinName, b.Height)
		return m.deleteSpentOutputs(ctx, b)
	})
	m.pinStore.ProcessBlocks(ctx, m.chain, PinName, m.indexAccountUTXOs)

}

func (m *Manager) deleteSpentOutputs(ctx context.Context, b *legacy.Block) error {
	// Delete consumed account UTXOs.
	delOutputIDs := prevoutDBKeys(b.Transactions...)
<<<<<<< HEAD
	for _, delOutputID := range delOutputIDs {
		m.pinStore.DB.Delete(json.RawMessage("acu" + string(delOutputID.Bytes())))
=======
	for _,delOutputID := range delOutputIDs{
		m.pinStore.DB.Delete(json.RawMessage("acu"+string(delOutputID.Bytes())))
>>>>>>> 94fa4ba3
	}

	return errors.Wrap(nil, "deleting spent account utxos")
}
<<<<<<< HEAD
=======

>>>>>>> 94fa4ba3

func (m *Manager) indexAccountUTXOs(ctx context.Context, b *legacy.Block) error {
	// Upsert any UTXOs belonging to accounts managed by this Core.
	outs := make([]*rawOutput, 0, len(b.Transactions))
	blockPositions := make(map[bc.Hash]uint32, len(b.Transactions))
	for i, tx := range b.Transactions {
		blockPositions[tx.ID] = uint32(i)
		for j, out := range tx.Outputs {
			resOutID := tx.ResultIds[j]
			resOut, ok := tx.Entries[*resOutID].(*bc.Output)
			if !ok {
				continue
			}
			out := &rawOutput{
				OutputID:       *tx.OutputID(j),
				AssetAmount:    out.AssetAmount,
				ControlProgram: out.ControlProgram,
				txHash:         tx.ID,
				outputIndex:    uint32(j),
				sourceID:       *resOut.Source.Ref,
				sourcePos:      resOut.Source.Position,
				refData:        *resOut.Data,
			}
			outs = append(outs, out)
		}
	}
	accOuts := m.loadAccountInfo(ctx, outs)

	err := m.upsertConfirmedAccountOutputs(ctx, accOuts, blockPositions, b)
	return errors.Wrap(err, "upserting confirmed account utxos")
}

<<<<<<< HEAD
=======

>>>>>>> 94fa4ba3
func prevoutDBKeys(txs ...*legacy.Tx) (outputIDs []bc.Hash) {
	for _, tx := range txs {
		for _, inpID := range tx.Tx.InputIDs {
			if sp, err := tx.Spend(inpID); err == nil {
				outputIDs = append(outputIDs, *sp.SpentOutputId)
			}
		}
	}
	return
}
<<<<<<< HEAD
=======

>>>>>>> 94fa4ba3

// loadAccountInfo turns a set of output IDs into a set of
// outputs by adding account annotations.  Outputs that can't be
// annotated are excluded from the result.
<<<<<<< HEAD
func (m *Manager) loadAccountInfo(ctx context.Context, outs []*rawOutput) []*accountOutput {
=======
func (m *Manager) loadAccountInfo(ctx context.Context, outs []*rawOutput) ([]*accountOutput) {
>>>>>>> 94fa4ba3
	outsByScript := make(map[string][]*rawOutput, len(outs))
	for _, out := range outs {
		scriptStr := string(out.ControlProgram)
		outsByScript[scriptStr] = append(outsByScript[scriptStr], out)
	}

	result := make([]*accountOutput, 0, len(outs))
	cp := struct {
		AccountID      string
		KeyIndex       uint64
		ControlProgram []byte
		Change         bool
		ExpiresAt      time.Time
	}{}

	var b32 [32]byte
	for s := range outsByScript {
		sha3pool.Sum256(b32[:], []byte(s))
<<<<<<< HEAD
		bytes := m.db.Get(json.RawMessage("acp" + string(b32[:])))
=======
		bytes := m.db.Get(json.RawMessage("acp"+string(b32[:])))
>>>>>>> 94fa4ba3
		if bytes == nil {
			continue
		}

		err := json.Unmarshal(bytes, &cp)
		if err != nil {
			continue
		}

<<<<<<< HEAD
		//filte the accounts which exists in accountdb with wallet enabled
		isExist := m.db.Get(json.RawMessage(cp.AccountID))
		if isExist == nil {
			continue
		}

=======
>>>>>>> 94fa4ba3
		for _, out := range outsByScript[s] {
			newOut := &accountOutput{
				rawOutput: *out,
				AccountID: cp.AccountID,
				keyIndex:  cp.KeyIndex,
				change:    cp.Change,
			}
			result = append(result, newOut)
		}
	}

	return result
}

<<<<<<< HEAD
=======

>>>>>>> 94fa4ba3
// upsertConfirmedAccountOutputs records the account data for confirmed utxos.
// If the account utxo already exists (because it's from a local tx), the
// block confirmation data will in the row will be updated.
func (m *Manager) upsertConfirmedAccountOutputs(ctx context.Context,
	outs []*accountOutput,
	pos map[bc.Hash]uint32,
	block *legacy.Block) error {

	var au *AccountUTXOs
	for _, out := range outs {
<<<<<<< HEAD
		au = &AccountUTXOs{OutputID: out.OutputID.Bytes(),
			AssetID:   out.AssetId.Bytes(),
			Amount:    int64(out.Amount),
			AccountID: out.AccountID,
			CpIndex:   int64(out.keyIndex),
			Program:   out.ControlProgram,
			Confirmed: int64(block.Height),
			SourceID:  out.sourceID.Bytes(),
			SourcePos: int64(out.sourcePos),
			RefData:   out.refData.Bytes(),
			Change:    out.change}
=======
		au = &AccountUTXOs{OutputID:	out.OutputID.Bytes(),
			AssetID:	out.AssetId.Bytes(),
			Amount:	int64(out.Amount),
			AccountID:	out.AccountID,
			CpIndex:	int64(out.keyIndex),
			Program:	out.ControlProgram,
			Confirmed:	int64(block.Height),
			SourceID:	out.sourceID.Bytes(),
			SourcePos:	int64(out.sourcePos),
			RefData:	out.refData.Bytes(),
			Change:	out.change}
>>>>>>> 94fa4ba3

		accountutxo, err := json.Marshal(au)
		if err != nil {
			return errors.Wrap(err, "failed marshal accountutxo")
		}

		if len(accountutxo) > 0 {
			m.pinStore.DB.Set(json.RawMessage("acu"+string(au.OutputID)), accountutxo)
		}

	}

	return nil
<<<<<<< HEAD
}
=======
}
>>>>>>> 94fa4ba3
<|MERGE_RESOLUTION|>--- conflicted
+++ resolved
@@ -4,24 +4,13 @@
 	"time"
 	"context"
 	"encoding/json"
-<<<<<<< HEAD
-	"time"
 
 	"github.com/bytom/blockchain/query"
 	"github.com/bytom/blockchain/signers"
 	"github.com/bytom/crypto/sha3pool"
-=======
-
->>>>>>> 94fa4ba3
 	"github.com/bytom/errors"
 	"github.com/bytom/protocol/bc"
-	"github.com/bytom/crypto/sha3pool"
-	"github.com/bytom/blockchain/query"
 	"github.com/bytom/protocol/bc/legacy"
-<<<<<<< HEAD
-=======
-	"github.com/bytom/blockchain/signers"
->>>>>>> 94fa4ba3
 
 	chainjson "github.com/bytom/encoding/json"
 )
@@ -139,21 +128,12 @@
 func (m *Manager) deleteSpentOutputs(ctx context.Context, b *legacy.Block) error {
 	// Delete consumed account UTXOs.
 	delOutputIDs := prevoutDBKeys(b.Transactions...)
-<<<<<<< HEAD
 	for _, delOutputID := range delOutputIDs {
 		m.pinStore.DB.Delete(json.RawMessage("acu" + string(delOutputID.Bytes())))
-=======
-	for _,delOutputID := range delOutputIDs{
-		m.pinStore.DB.Delete(json.RawMessage("acu"+string(delOutputID.Bytes())))
->>>>>>> 94fa4ba3
 	}
 
 	return errors.Wrap(nil, "deleting spent account utxos")
 }
-<<<<<<< HEAD
-=======
-
->>>>>>> 94fa4ba3
 
 func (m *Manager) indexAccountUTXOs(ctx context.Context, b *legacy.Block) error {
 	// Upsert any UTXOs belonging to accounts managed by this Core.
@@ -186,10 +166,6 @@
 	return errors.Wrap(err, "upserting confirmed account utxos")
 }
 
-<<<<<<< HEAD
-=======
-
->>>>>>> 94fa4ba3
 func prevoutDBKeys(txs ...*legacy.Tx) (outputIDs []bc.Hash) {
 	for _, tx := range txs {
 		for _, inpID := range tx.Tx.InputIDs {
@@ -200,19 +176,11 @@
 	}
 	return
 }
-<<<<<<< HEAD
-=======
-
->>>>>>> 94fa4ba3
 
 // loadAccountInfo turns a set of output IDs into a set of
 // outputs by adding account annotations.  Outputs that can't be
 // annotated are excluded from the result.
-<<<<<<< HEAD
 func (m *Manager) loadAccountInfo(ctx context.Context, outs []*rawOutput) []*accountOutput {
-=======
-func (m *Manager) loadAccountInfo(ctx context.Context, outs []*rawOutput) ([]*accountOutput) {
->>>>>>> 94fa4ba3
 	outsByScript := make(map[string][]*rawOutput, len(outs))
 	for _, out := range outs {
 		scriptStr := string(out.ControlProgram)
@@ -231,11 +199,7 @@
 	var b32 [32]byte
 	for s := range outsByScript {
 		sha3pool.Sum256(b32[:], []byte(s))
-<<<<<<< HEAD
 		bytes := m.db.Get(json.RawMessage("acp" + string(b32[:])))
-=======
-		bytes := m.db.Get(json.RawMessage("acp"+string(b32[:])))
->>>>>>> 94fa4ba3
 		if bytes == nil {
 			continue
 		}
@@ -245,15 +209,12 @@
 			continue
 		}
 
-<<<<<<< HEAD
 		//filte the accounts which exists in accountdb with wallet enabled
 		isExist := m.db.Get(json.RawMessage(cp.AccountID))
 		if isExist == nil {
 			continue
 		}
 
-=======
->>>>>>> 94fa4ba3
 		for _, out := range outsByScript[s] {
 			newOut := &accountOutput{
 				rawOutput: *out,
@@ -268,10 +229,6 @@
 	return result
 }
 
-<<<<<<< HEAD
-=======
-
->>>>>>> 94fa4ba3
 // upsertConfirmedAccountOutputs records the account data for confirmed utxos.
 // If the account utxo already exists (because it's from a local tx), the
 // block confirmation data will in the row will be updated.
@@ -282,7 +239,6 @@
 
 	var au *AccountUTXOs
 	for _, out := range outs {
-<<<<<<< HEAD
 		au = &AccountUTXOs{OutputID: out.OutputID.Bytes(),
 			AssetID:   out.AssetId.Bytes(),
 			Amount:    int64(out.Amount),
@@ -294,19 +250,6 @@
 			SourcePos: int64(out.sourcePos),
 			RefData:   out.refData.Bytes(),
 			Change:    out.change}
-=======
-		au = &AccountUTXOs{OutputID:	out.OutputID.Bytes(),
-			AssetID:	out.AssetId.Bytes(),
-			Amount:	int64(out.Amount),
-			AccountID:	out.AccountID,
-			CpIndex:	int64(out.keyIndex),
-			Program:	out.ControlProgram,
-			Confirmed:	int64(block.Height),
-			SourceID:	out.sourceID.Bytes(),
-			SourcePos:	int64(out.sourcePos),
-			RefData:	out.refData.Bytes(),
-			Change:	out.change}
->>>>>>> 94fa4ba3
 
 		accountutxo, err := json.Marshal(au)
 		if err != nil {
@@ -320,8 +263,4 @@
 	}
 
 	return nil
-<<<<<<< HEAD
-}
-=======
-}
->>>>>>> 94fa4ba3
+}